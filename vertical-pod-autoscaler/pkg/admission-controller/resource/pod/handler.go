/*
Copyright 2018 The Kubernetes Authors.

Licensed under the Apache License, Version 2.0 (the "License");
you may not use this file except in compliance with the License.
You may obtain a copy of the License at

    http://www.apache.org/licenses/LICENSE-2.0

Unless required by applicable law or agreed to in writing, software
distributed under the License is distributed on an "AS IS" BASIS,
WITHOUT WARRANTIES OR CONDITIONS OF ANY KIND, either express or implied.
See the License for the specific language governing permissions and
limitations under the License.
*/

package pod

import (
	"context"
	"encoding/json"
	"fmt"

	admissionv1 "k8s.io/api/admission/v1"
	corev1 "k8s.io/api/core/v1"
	metav1 "k8s.io/apimachinery/pkg/apis/meta/v1"
	resource_admission "k8s.io/autoscaler/vertical-pod-autoscaler/pkg/admission-controller/resource"
	"k8s.io/autoscaler/vertical-pod-autoscaler/pkg/admission-controller/resource/pod/patch"
	"k8s.io/autoscaler/vertical-pod-autoscaler/pkg/admission-controller/resource/vpa"
	"k8s.io/autoscaler/vertical-pod-autoscaler/pkg/utils/metrics/admission"
	"k8s.io/klog/v2"
)

// resourceHandler builds patches for Pods.
type resourceHandler struct {
	preProcessor     PreProcessor
	vpaMatcher       vpa.Matcher
	patchCalculators []patch.Calculator
}

// NewResourceHandler creates new instance of resourceHandler.
func NewResourceHandler(preProcessor PreProcessor, vpaMatcher vpa.Matcher, patchCalculators []patch.Calculator) resource_admission.Handler {
	return &resourceHandler{
		preProcessor:     preProcessor,
		vpaMatcher:       vpaMatcher,
		patchCalculators: patchCalculators,
	}
}

// AdmissionResource returns resource type this handler accepts.
func (h *resourceHandler) AdmissionResource() admission.AdmissionResource {
	return admission.Pod
}

// GroupResource returns Group and Resource type this handler accepts.
func (h *resourceHandler) GroupResource() metav1.GroupResource {
	return metav1.GroupResource{Group: "", Resource: "pods"}
}

// DisallowIncorrectObjects decides whether incorrect objects (eg. unparsable, not passing validations) should be disallowed by Admission Server.
func (h *resourceHandler) DisallowIncorrectObjects() bool {
	// Incorrect Pods are validated by API Server.
	return false
}

// GetPatches builds patches for Pod in given admission request.
func (h *resourceHandler) GetPatches(ctx context.Context, ar *admissionv1.AdmissionRequest) ([]resource_admission.PatchRecord, error) {
	if ar.Resource.Version != "v1" {
		return nil, fmt.Errorf("only v1 Pods are supported")
	}
	raw, namespace := ar.Object.Raw, ar.Namespace
	pod := corev1.Pod{}
	if err := json.Unmarshal(raw, &pod); err != nil {
		return nil, err
	}
	if len(pod.Name) == 0 {
		pod.Name = pod.GenerateName + "%"
		pod.Namespace = namespace
	}
<<<<<<< HEAD
	klog.V(4).InfoS("Admitting pod", "pod", klog.KObj(&pod))
	controllingVpa := h.vpaMatcher.GetMatchingVPA(&pod)
=======
	klog.V(4).Infof("Admitting pod %s", klog.KObj(&pod))
	controllingVpa := h.vpaMatcher.GetMatchingVPA(ctx, &pod)
>>>>>>> 386f0f75
	if controllingVpa == nil {
		klog.V(4).InfoS("No matching VPA found for pod", "pod", klog.KObj(&pod))
		return []resource_admission.PatchRecord{}, nil
	}
	pod, err := h.preProcessor.Process(pod)
	if err != nil {
		return nil, err
	}

	patches := []resource_admission.PatchRecord{}
	if pod.Annotations == nil {
		patches = append(patches, patch.GetAddEmptyAnnotationsPatch())
	}
	for _, c := range h.patchCalculators {
		partialPatches, err := c.CalculatePatches(&pod, controllingVpa)
		if err != nil {
			return []resource_admission.PatchRecord{}, err
		}
		patches = append(patches, partialPatches...)
	}

	return patches, nil
}<|MERGE_RESOLUTION|>--- conflicted
+++ resolved
@@ -77,13 +77,8 @@
 		pod.Name = pod.GenerateName + "%"
 		pod.Namespace = namespace
 	}
-<<<<<<< HEAD
 	klog.V(4).InfoS("Admitting pod", "pod", klog.KObj(&pod))
 	controllingVpa := h.vpaMatcher.GetMatchingVPA(&pod)
-=======
-	klog.V(4).Infof("Admitting pod %s", klog.KObj(&pod))
-	controllingVpa := h.vpaMatcher.GetMatchingVPA(ctx, &pod)
->>>>>>> 386f0f75
 	if controllingVpa == nil {
 		klog.V(4).InfoS("No matching VPA found for pod", "pod", klog.KObj(&pod))
 		return []resource_admission.PatchRecord{}, nil
